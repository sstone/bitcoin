--- conflicted
+++ resolved
@@ -408,21 +408,7 @@
         <translation>Редагувати параметри</translation>
     </message>
     <message>
-<<<<<<< HEAD
         <location filename="../bitcoingui.cpp" line="245"/>
-=======
-        <location filename="../bitcoingui.cpp" line="234"/>
-        <source>Open &amp;Bitcoin</source>
-        <translation>Показати &amp;гаманець</translation>
-    </message>
-    <message>
-        <location filename="../bitcoingui.cpp" line="582"/>
-        <source>This transaction is over the size limit. You can still send it for a fee of %1, which goes to the nodes that process your transaction and helps to support the network. Do you want to pay the fee?</source>
-        <translation>Цей переказ перевищує максимально допустимий розмір. Проте ви можете здійснити її, додавши комісію в %1, яка відправиться тим вузлам що оброблять ваш переказ, та допоможе підтримати мережу. Ви хочете додати комісію?</translation>
-    </message>
-    <message>
-        <location filename="../bitcoingui.cpp" line="229"/>
->>>>>>> bbd76e07
         <source>Show information about Qt</source>
         <translation>Показати інформацію про Qt</translation>
     </message>
@@ -477,22 +463,27 @@
         <translation>Показати вікно гаманця</translation>
     </message>
     <message>
-        <location filename="../bitcoingui.cpp" line="806"/>
+        <location filename="../bitcoingui.cpp" line="615"/>
+        <source>This transaction is over the size limit. You can still send it for a fee of %1, which goes to the nodes that process your transaction and helps to support the network. Do you want to pay the fee?</source>
+        <translation type="unfinished"></translation>
+    </message>
+    <message>
+        <location filename="../bitcoingui.cpp" line="804"/>
         <source>Backup Wallet</source>
         <translation>Резервне копіювання гаманця</translation>
     </message>
     <message>
-        <location filename="../bitcoingui.cpp" line="806"/>
+        <location filename="../bitcoingui.cpp" line="804"/>
         <source>Wallet Data (*.dat)</source>
         <translation>Дані гаманця (*.dat)</translation>
     </message>
     <message>
-        <location filename="../bitcoingui.cpp" line="809"/>
+        <location filename="../bitcoingui.cpp" line="807"/>
         <source>Backup Failed</source>
         <translation>Резервне копіювання не вдалося</translation>
     </message>
     <message>
-        <location filename="../bitcoingui.cpp" line="809"/>
+        <location filename="../bitcoingui.cpp" line="807"/>
         <source>There was an error trying to save the wallet data to the new location.</source>
         <translation>Виникла помилка при спробі зберегти гаманець в новому місці</translation>
     </message>
@@ -589,39 +580,22 @@
         <translation>Останній отриманий блок було згенеровано %1.</translation>
     </message>
     <message>
-<<<<<<< HEAD
         <location filename="../bitcoingui.cpp" line="489"/>
         <source>Downloaded %1 of %2 blocks of transaction history.</source>
         <translation>Завантажено %1 з %2 блоків історії переказів.</translation>
     </message>
     <message>
-        <location filename="../bitcoingui.cpp" line="616"/>
-        <source>This transaction is over the size limit.  You can still send it for a fee of %1, which goes to the nodes that process your transaction and helps to support the network.  Do you want to pay the fee?</source>
-        <translation>Цей переказ перевищує максимально допустимий розмір. Проте ви можете здійснити її, додавши комісію в %1, яка відправиться тим вузлам що оброблять ваш переказ, та допоможе підтримати мережу. Ви хочете додати комісію?</translation>
-    </message>
-    <message>
-        <location filename="../bitcoingui.cpp" line="648"/>
-=======
-        <location filename="../bitcoingui.cpp" line="613"/>
->>>>>>> bbd76e07
+        <location filename="../bitcoingui.cpp" line="646"/>
         <source>Sent transaction</source>
         <translation>Надіслані перекази</translation>
     </message>
     <message>
-<<<<<<< HEAD
-        <location filename="../bitcoingui.cpp" line="649"/>
-=======
-        <location filename="../bitcoingui.cpp" line="614"/>
->>>>>>> bbd76e07
+        <location filename="../bitcoingui.cpp" line="647"/>
         <source>Incoming transaction</source>
         <translation>Отримані перекази</translation>
     </message>
     <message>
-<<<<<<< HEAD
-        <location filename="../bitcoingui.cpp" line="650"/>
-=======
-        <location filename="../bitcoingui.cpp" line="615"/>
->>>>>>> bbd76e07
+        <location filename="../bitcoingui.cpp" line="648"/>
         <source>Date: %1
 Amount: %2
 Type: %3
@@ -634,29 +608,17 @@
 </translation>
     </message>
     <message>
-<<<<<<< HEAD
-        <location filename="../bitcoingui.cpp" line="775"/>
-=======
-        <location filename="../bitcoingui.cpp" line="709"/>
->>>>>>> bbd76e07
+        <location filename="../bitcoingui.cpp" line="773"/>
         <source>Wallet is &lt;b&gt;encrypted&lt;/b&gt; and currently &lt;b&gt;unlocked&lt;/b&gt;</source>
         <translation>&lt;b&gt;Зашифрований&lt;/b&gt; гаманець &lt;b&gt;розблоковано&lt;/b&gt;</translation>
     </message>
     <message>
-<<<<<<< HEAD
-        <location filename="../bitcoingui.cpp" line="783"/>
-=======
-        <location filename="../bitcoingui.cpp" line="717"/>
->>>>>>> bbd76e07
+        <location filename="../bitcoingui.cpp" line="781"/>
         <source>Wallet is &lt;b&gt;encrypted&lt;/b&gt; and currently &lt;b&gt;locked&lt;/b&gt;</source>
         <translation>&lt;b&gt;Зашифрований&lt;/b&gt; гаманець &lt;b&gt;заблоковано&lt;/b&gt;</translation>
     </message>
     <message>
-<<<<<<< HEAD
-        <location filename="../bitcoingui.cpp" line="621"/>
-=======
-        <location filename="../bitcoingui.cpp" line="586"/>
->>>>>>> bbd76e07
+        <location filename="../bitcoingui.cpp" line="619"/>
         <source>Sending...</source>
         <translation>Відправлення...</translation>
     </message>
@@ -1182,11 +1144,6 @@
 <context>
     <name>SendCoinsEntry</name>
     <message>
-        <location filename="../forms/sendcoinsentry.ui" line="93"/>
-        <source>The address to send the payment to  (e.g. 1NS17iag9jJgTHD1VXjvLCEnZuQ3rJDE9L)</source>
-        <translation>Адреса для отримувача платежу (наприклад, 1NS17iag9jJgTHD1VXjvLCEnZuQ3rJDE9L)</translation>
-    </message>
-    <message>
         <location filename="../forms/sendcoinsentry.ui" line="29"/>
         <source>A&amp;mount:</source>
         <translation>&amp;Кількість:</translation>
@@ -1208,20 +1165,14 @@
         <translation>&amp;Мітка:</translation>
     </message>
     <message>
-<<<<<<< HEAD
         <location filename="../forms/sendcoinsentry.ui" line="14"/>
         <source>Form</source>
         <translation>Форма</translation>
-=======
+    </message>
+    <message>
         <location filename="../forms/sendcoinsentry.ui" line="93"/>
         <source>The address to send the payment to (e.g. 1NS17iag9jJgTHD1VXjvLCEnZuQ3rJDE9L)</source>
-        <translation>Адреса для отримувача платежу (наприклад, 1NS17iag9jJgTHD1VXjvLCEnZuQ3rJDE9L)</translation>
-    </message>
-    <message>
-        <location filename="../forms/sendcoinsentry.ui" line="103"/>
-        <source>Choose address from address book</source>
-        <translation>Вибрати адресу з адресної книги</translation>
->>>>>>> bbd76e07
+        <translation type="unfinished"></translation>
     </message>
     <message>
         <location filename="../forms/sendcoinsentry.ui" line="103"/>
@@ -1719,7 +1670,6 @@
         <translation>Завантаження завершене</translation>
     </message>
     <message>
-<<<<<<< HEAD
         <location filename="../bitcoinstrings.cpp" line="87"/>
         <source>Rescanning...</source>
         <translation>Сканування...</translation>
@@ -1728,11 +1678,6 @@
         <location filename="../bitcoinstrings.cpp" line="90"/>
         <source>Invalid amount for -paytxfee=&lt;amount&gt;</source>
         <translation>Помилка у величині комісії</translation>
-=======
-        <location filename="../bitcoinstrings.cpp" line="67"/>
-        <source>Loading addresses...</source>
-        <translation>Завантаження адрес...</translation>
->>>>>>> bbd76e07
     </message>
     <message>
         <location filename="../bitcoinstrings.cpp" line="96"/>
@@ -1878,6 +1823,11 @@
         <translation type="unfinished"></translation>
     </message>
     <message>
+        <location filename="../bitcoinstrings.cpp" line="72"/>
+        <source>Cannot obtain a lock on data directory %s. Bitcoin is probably already running.</source>
+        <translation type="unfinished"></translation>
+    </message>
+    <message>
         <location filename="../bitcoinstrings.cpp" line="76"/>
         <source>Error loading addr.dat</source>
         <translation>Помилка при завантаженні addr.dat</translation>
@@ -1933,33 +1883,9 @@
         <translation>Відсилаті налагоджувальну інформацію на консоль, а не у файл debug.log</translation>
     </message>
     <message>
-<<<<<<< HEAD
         <location filename="../bitcoinstrings.cpp" line="65"/>
         <source>Use OpenSSL (https) for JSON-RPC connections</source>
         <translation>Використовувати OpenSSL (https) для JSON-RPC-з’єднань
-=======
-        <location filename="../bitcoinstrings.cpp" line="46"/>
-        <source>Send trace/debug info to debugger
-</source>
-        <translation>Відсилаті налагоджувальну інформацію до налагоджувача</translation>
-    </message>
-    <message>
-        <location filename="../bitcoinstrings.cpp" line="64"/>
-        <source>Cannot obtain a lock on data directory %s. Bitcoin is probably already running.</source>
-        <translation>Неможливо встановити блокування на робочий каталог %s.  Можливо, гаманець вже запущено.</translation>
-    </message>
-    <message>
-        <location filename="../bitcoinstrings.cpp" line="75"/>
-        <source>Wallet needed to be rewritten: restart Bitcoin to complete    
-</source>
-        <translation>Потрібно перезаписати гаманець: перезапустіть Біткоін-клієнт для завершення</translation>
-    </message>
-    <message>
-        <location filename="../bitcoinstrings.cpp" line="41"/>
-        <source>Run in the background as a daemon and accept commands
-</source>
-        <translation>Запустити в фоновому режимі (як демон) та приймати команди
->>>>>>> bbd76e07
 </translation>
     </message>
     <message>
@@ -2019,11 +1945,6 @@
         <location filename="../bitcoinstrings.cpp" line="37"/>
         <source>Maximum per-connection receive buffer, &lt;n&gt;*1000 bytes (default: 10000)</source>
         <translation>Максимальоий буфер , &lt;n&gt; * 1000 байт (за умовчанням: 10000)</translation>
-    </message>
-    <message>
-        <location filename="../bitcoinstrings.cpp" line="72"/>
-        <source>Cannot obtain a lock on data directory %s.  Bitcoin is probably already running.</source>
-        <translation>Неможливо встановити блокування на робочий каталог %s.  Можливо, гаманець вже запущено.</translation>
     </message>
     <message>
         <location filename="../bitcoinstrings.cpp" line="75"/>
