--- conflicted
+++ resolved
@@ -1669,27 +1669,12 @@
     if (uniqueTx.size() != vtx.size())
         return DoS(100, error("CheckBlock() : duplicate transaction"));
 
-<<<<<<< HEAD
-    // Check for duplicate txids. This is caught by ConnectInputs(),
-    // but catching it earlier avoids a potential DoS attack:
-    set<uint256> uniqueTx;
-    BOOST_FOREACH(const CTransaction& tx, vtx)
-    {
-        uniqueTx.insert(tx.GetHash());
-    }
-    if (uniqueTx.size() != vtx.size())
-        return error("CheckBlock() : duplicate transaction");
-
     int nSigOps = 0;
     BOOST_FOREACH(const CTransaction& tx, vtx)
     {
         nSigOps += tx.GetLegacySigOpCount();
     }
     if (nSigOps > MAX_BLOCK_SIGOPS)
-=======
-    // Check that it's not full of nonstandard transactions
-    if (GetSigOpCount() > MAX_BLOCK_SIGOPS)
->>>>>>> c328c684
         return DoS(100, error("CheckBlock() : out-of-bounds SigOpCount"));
 
     // Check merkleroot
